# This file wraps around the processes defined in the processes subpackage.
# The wrappers typically determine which frames / regions / psfs (depending on task) need processing
# before proceeding, and adds structure around multiprocessing when needed.
# This is not needed for all processes.
from multiprocessing import Pool, Manager
import os
import numpy as np
import pandas as pd
import logging
import logging.handlers
from pathlib import Path
import functools
import json


from ..structure.user_config import get_user_config
from ..structure.database import get_pandas, execute_sqlite_query
from ..processes.frame_importation import process_new_frame
from ..processes.plate_solving import solve_one_image_and_update_database, select_frames_needing_plate_solving
from ..utilities.footprint import (calc_common_and_total_footprint, get_frames_hash,
                                   save_combined_footprints_to_db, identify_and_eliminate_bad_pointings)
from ..plotting.footprint_plotting import plot_footprints
from ..processes.star_extraction import extract_sources_from_sky_sub_image


def worker_init(log_queue):
    logger = logging.getLogger(f"worker-{os.getpid()}")
    logger.setLevel(logging.INFO)
    q_handler = logging.handlers.QueueHandler(log_queue)
    logger.addHandler(q_handler)
    logger.propagate = False


def log_process(func):
    @functools.wraps(func)
    def wrapper(args):
        frame_id_for_logger = args[-1]
        logger = logging.getLogger(f"Process-{os.getpid()}")
        logger.info(f"{func.__name__} .... Processing image with ID {frame_id_for_logger}")
        return func(*args[:-1])  # execute original function without the last arg (used for logging)
    return wrapper


@log_process
def process_new_frame_wrapper(*args):
    process_new_frame(*args)


def read_convert_skysub_character_catalog():
    # boiler plate logger setup
    log_queue = Manager().Queue()
    base_logger = logging.getLogger("lightcurver")
    listener = logging.handlers.QueueListener(log_queue, *base_logger.handlers)
    listener.start()
    logger = logging.getLogger("lightcurver.importation")

    # find the new frames, we compare on file name!
    user_config = get_user_config()
<<<<<<< HEAD
    available_frames = sum([list(raw_dir.glob('*.fits')) for raw_dir in user_config['raw_dirs']], start=[])
=======
    match_pattern = user_config.get('files_match_pattern', '*')
    available_frames = sorted(sum([list(raw_dir.glob(match_pattern)) for raw_dir in user_config['raw_dirs']], start=[]))
>>>>>>> d7fe47fc
    df_available_frames = pd.DataFrame({'frame_name': [frame.name for frame in available_frames]})
    already_imported = get_pandas(columns=['original_image_path', 'id'])
    if not already_imported.empty:
        already_imported['name'] = already_imported.apply(lambda row: Path(row['original_image_path']).name, axis=1)
    else:
        # just a decoy
        already_imported['name'] = pd.Series(dtype='str')
    new_frames_df = df_available_frames[~df_available_frames['frame_name'].isin(already_imported['name'])]
    new_frames = [frame for frame in available_frames if frame.name in new_frames_df['frame_name'].tolist()]
    logger.info(f"Importing {len(new_frames)} new frames from directories {user_config['raw_dirs']}.")
    logger.info(f"Will write them to {user_config['workdir'] / 'frames'}")
    logger.info(f"Database will be at {user_config['workdir'] / 'database.sqlite3'}")

    with Pool(processes=user_config['multiprocessing_cpu_count'],
              initializer=worker_init, initargs=(log_queue,)) as pool:
        pool.map(process_new_frame_wrapper, [
            (new_frame,
             user_config,
             new_frame)  # duplicating so to have an identifier for logger.
            for new_frame in new_frames
        ])

    listener.stop()


@log_process
def solve_one_image_and_update_database_wrapper(*args):
    solve_one_image_and_update_database(*args)


def plate_solve_all_frames():
    # boiler plate logger setup
    log_queue = Manager().Queue()
    base_logger = logging.getLogger("lightcurver")
    listener = logging.handlers.QueueListener(log_queue, *base_logger.handlers)
    listener.start()
    logger = logging.getLogger("lightcurver.plate_solving")

    user_config = get_user_config()
    workdir = Path(user_config['workdir'])
    frames_to_process = select_frames_needing_plate_solving(user_config=user_config, logger=logger)
    logger.info(f"Ready to plate solve {len(frames_to_process)} frames.")

    with Pool(processes=user_config['multiprocessing_cpu_count'],
              initializer=worker_init, initargs=(log_queue,)) as pool:
        pool.map(solve_one_image_and_update_database_wrapper, [
            (workdir / row['image_relpath'],
             workdir / row['sources_relpath'],
             user_config,
             row['id'],
             row['id'])  # duplicating row['id'] for logger naming
            for index, row in frames_to_process.iterrows()
        ])

    listener.stop()


def calc_common_and_total_footprint_and_save():
    """
    verifies whether the footprint was already calculated for the set of frames at hand
    if no, calculates it and stores it.

    Returns: None

    """
    logger = logging.getLogger("lightcurver.combined_footprint_calculation")
    # so, before we do anything, let us eliminate the really obvious bad pointings.
    identify_and_eliminate_bad_pointings()
    # ok, keep going.
    query = """
    SELECT frames.id, footprints.polygon
    FROM footprints 
    JOIN frames ON footprints.frame_id = frames.id 
    WHERE frames.eliminated != 1;
    """
    results = execute_sqlite_query(query)
    frames_ids = [result[0] for result in results]
    frames_hash = get_frames_hash(frames_ids)
    # check if already exists
    count = execute_sqlite_query("SELECT COUNT(*) FROM combined_footprint WHERE hash = ?",
                                 params=(frames_hash,))[0][0]
    if count > 0:
        logger.info(f'This combined footprint (hash {frames_hash}) was already calculated.')
        return
    logger.info(f'Calculating combined footprint (hash {frames_hash}) (loaded polygons from database, now combining).')
    polygon_list = [np.array(json.loads(result[1])) for result in results]
    common_footprint, largest_footprint = calc_common_and_total_footprint(polygon_list)

    user_config = get_user_config()
    plots_dir = user_config['plots_dir']
    footprints_plot_path = plots_dir / 'footprints.jpg'
    plot_footprints(polygon_list, common_footprint, largest_footprint, save_path=footprints_plot_path)
    logger.info(f'Combined footprint plot (hash {frames_hash}) saved at {footprints_plot_path}.')

    # ok, save it
    save_combined_footprints_to_db(frames_hash, common_footprint, largest_footprint)
    logger.info(f'Combined footprint with (hash {frames_hash} saved to db')


@log_process
def extract_sources_from_sky_sub_image_wrapper(*args):
    extract_sources_from_sky_sub_image(*args)


def source_extract_all_images(conditions=None):
    """
    This is not called directly in the pipeline, but can be useful if you want to re-extract all the sources
    with different parameters.
    So, unlike a routine called by the pipeline, this one takes an argument.

    :param conditions: list of strings, e.g. ['eliminated = 0', 'plate_solved = 0']. Default: None.
                       To filter what frames will be source-extracted again.
    :returns: Nothing

    """
    log_queue = Manager().Queue()
    base_logger = logging.getLogger("lightcurver")
    listener = logging.handlers.QueueListener(log_queue, *base_logger.handlers)
    listener.start()
    logger = logging.getLogger("lightcurver.source_extraction")

    user_config = get_user_config()
    workdir = Path(user_config['workdir'])
    frames_to_process = get_pandas(columns=['id', 'image_relpath', 'sources_relpath',
                                            'exptime', 'background_rms_electron_per_second'],
                                   conditions=conditions)
    logger.info(f"Extracting sources from {len(frames_to_process)} frames.")

    with Pool(processes=user_config['multiprocessing_cpu_count'],
              initializer=worker_init, initargs=(log_queue,)) as pool:
        pool.map(extract_sources_from_sky_sub_image_wrapper, [
            (workdir / row['image_relpath'],
             workdir / row['sources_relpath'],
             user_config['source_extraction_threshold'],
             user_config['source_extraction_min_area'],
             row['exptime'],
             row['background_rms_electron_per_second'],
             user_config['plots_dir'] / 'source_extraction' / f"{Path(row['image_relpath']).stem}.jpg",
             row['id'])  # for logger naming
            for index, row in frames_to_process.iterrows()
        ])

    listener.stop()<|MERGE_RESOLUTION|>--- conflicted
+++ resolved
@@ -56,12 +56,8 @@
 
     # find the new frames, we compare on file name!
     user_config = get_user_config()
-<<<<<<< HEAD
-    available_frames = sum([list(raw_dir.glob('*.fits')) for raw_dir in user_config['raw_dirs']], start=[])
-=======
     match_pattern = user_config.get('files_match_pattern', '*')
     available_frames = sorted(sum([list(raw_dir.glob(match_pattern)) for raw_dir in user_config['raw_dirs']], start=[]))
->>>>>>> d7fe47fc
     df_available_frames = pd.DataFrame({'frame_name': [frame.name for frame in available_frames]})
     already_imported = get_pandas(columns=['original_image_path', 'id'])
     if not already_imported.empty:
