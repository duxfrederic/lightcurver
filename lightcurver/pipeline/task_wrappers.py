--- conflicted
+++ resolved
@@ -56,12 +56,8 @@
 
     # find the new frames, we compare on file name!
     user_config = get_user_config()
-<<<<<<< HEAD
     match_pattern = user_config.get('files_match_pattern', '*')
-    available_frames = sum([list(raw_dir.glob(match_pattern)) for raw_dir in user_config['raw_dirs']], start=[])
-=======
-    available_frames = sorted(sum([list(raw_dir.glob('*')) for raw_dir in user_config['raw_dirs']], start=[]))
->>>>>>> eb44b3d7
+    available_frames = sorted(sum([list(raw_dir.glob(match_pattern)) for raw_dir in user_config['raw_dirs']], start=[]))
     df_available_frames = pd.DataFrame({'frame_name': [frame.name for frame in available_frames]})
     already_imported = get_pandas(columns=['original_image_path', 'id'])
     if not already_imported.empty:
